# Licensed to the Apache Software Foundation (ASF) under one
# or more contributor license agreements.  See the NOTICE file
# distributed with this work for additional information
# regarding copyright ownership.  The ASF licenses this file
# to you under the Apache License, Version 2.0 (the
# "License"); you may not use this file except in compliance
# with the License.  You may obtain a copy of the License at
#
#   http://www.apache.org/licenses/LICENSE-2.0
#
# Unless required by applicable law or agreed to in writing,
# software distributed under the License is distributed on an
# "AS IS" BASIS, WITHOUT WARRANTIES OR CONDITIONS OF ANY
# KIND, either express or implied.  See the License for the
# specific language governing permissions and limitations
# under the License.

# All of the following environment variables are required to set default values
# for the parameters in docker-compose.yml.

# different architecture notations
ARCH=amd64

# Default repository to pull and push images from
REPO=ghcr.io/apache/arrow-go

# Default versions for platforms
DEBIAN=12

# Default versions for various dependencies
<<<<<<< HEAD
GO=1.24.6
=======
GO=1.23.6
>>>>>>> 482899ca
<|MERGE_RESOLUTION|>--- conflicted
+++ resolved
@@ -28,8 +28,5 @@
 DEBIAN=12
 
 # Default versions for various dependencies
-<<<<<<< HEAD
-GO=1.24.6
-=======
-GO=1.23.6
->>>>>>> 482899ca
+
+GO=1.24.6