--- conflicted
+++ resolved
@@ -860,17 +860,9 @@
 
 	for rr.Next() {
 		rec := rr.Record()
-<<<<<<< HEAD
-		defer rec.Release()
-
-		for i := 0; i < int(rec.NumCols()); i++ {
-			vals := rec.Column(i)
-			for j := 0; j < vals.Len(); j++ {
-=======
 		for i := range int(rec.NumCols()) {
 			vals := rec.Column(i)
 			for j := range vals.Len() {
->>>>>>> f464c834
 				if vals.IsNull(j) {
 					require.Equal(t, records[j][i], "")
 					continue
